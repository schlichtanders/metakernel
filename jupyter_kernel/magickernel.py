--- conflicted
+++ resolved
@@ -227,9 +227,6 @@
 
     def get_usage(self):
         return "This is a usage statement."
-
-    def get_completion_on(self, token):
-        return []
 
     def _get_help_on(self, expr, level):
         if expr.startswith("%"):
@@ -316,32 +313,6 @@
             'user_expressions': {},
         }
 
-    def do_complete(self, code, cursor_pos):
-        """Get code completions including path completions.
-        By default, use code up to cursor and split on blank spaces.'"""
-
-        code = code[:cursor_pos]
-        default = {'matches': [], 'cursor_start': 0,
-                   'cursor_end': cursor_pos, 'metadata': dict(),
-                   'status': 'ok'}
-
-        if code[-1] == ' ':
-            return default
-
-        tokens = code.split()
-        if not tokens:
-            return default
-        token = tokens[-1]
-
-        start = cursor_pos - len(token)
-
-        matches = self.get_completion_on(token)
-        matches.extend(_complete_path(token))
-
-        return {'matches': matches, 'cursor_start': start,
-                'cursor_end': cursor_pos, 'metadata': dict(),
-                'status': 'ok'}
-
     def do_history(self, hist_access_type, output, raw, session=None,
                    start=None, stop=None, n=None, pattern=None, unique=False):
         """
@@ -369,60 +340,6 @@
                 data = '\n'.join(self.hist_cache[-self.max_hist_cache:])
                 fid.write(data.encode('utf-8'))
         return {'status': 'ok', 'restart': restart}
-
-<<<<<<< HEAD
-
-
-def _listdir(root):
-    "List directory 'root' appending the path separator to subdirs."
-    res = []
-    for name in os.listdir(root):
-        path = os.path.join(root, name)
-        if os.path.isdir(path):
-            name += os.sep
-        res.append(name)
-    return res
-
-
-def _complete_path(path=None):
-    """Perform completion of filesystem path.
-
-    http://stackoverflow.com/questions/5637124/tab-completion-in-pythons-raw-input
-    """
-    if not path:
-        return _listdir('.')
-    dirname, rest = os.path.split(path)
-    tmp = dirname if dirname else '.'
-    res = [os.path.join(dirname, p)
-           for p in _listdir(tmp) if p.startswith(rest)]
-    # more than one match, or single match which does not exist (typo)
-    if len(res) > 1 or not os.path.exists(path):
-        return res
-    # resolved to a single directory, so return list of files below it
-    if os.path.isdir(path):
-        return [os.path.join(path, p) for p in _listdir(path)]
-    # exact file match terminates this completion
-    return [path + ' ']
-=======
-    def get_complete(self, code, start, end):
-        """
-        Parse the code line to get the element that we want to get help on.
-        """
-        token = ""
-        current = end - 1
-        while current >= 0:
-            # go backwards until we find end of token:
-            if code[current] in ["(", " ", ")", "\n", "\t", '"', ]:
-                return (token, current + 1, end)
-            token = code[current] + token
-            current -= 1
-        return (token, start, end)
-
-    def add_complete(self, matches, token):
-        """
-        Add matches based on token from kernel.
-        """
-        return
 
     def do_complete(self, code, cursor_pos):
         token, start, end = self.get_complete(code, 0, cursor_pos)
@@ -442,6 +359,38 @@
                         content["matches"].append(item)
         # Add more from kernel:
         self.add_complete(content["matches"], token)
+        content['matches'].extend(_complete_path(token))
         content["matches"] = sorted(content["matches"])
         return content
->>>>>>> 7cc95d65
+
+
+def _listdir(root):
+    "List directory 'root' appending the path separator to subdirs."
+    res = []
+    for name in os.listdir(root):
+        path = os.path.join(root, name)
+        if os.path.isdir(path):
+            name += os.sep
+        res.append(name)
+    return res
+
+
+def _complete_path(path=None):
+    """Perform completion of filesystem path.
+
+    http://stackoverflow.com/questions/5637124/tab-completion-in-pythons-raw-input
+    """
+    if not path:
+        return _listdir('.')
+    dirname, rest = os.path.split(path)
+    tmp = dirname if dirname else '.'
+    res = [os.path.join(dirname, p)
+           for p in _listdir(tmp) if p.startswith(rest)]
+    # more than one match, or single match which does not exist (typo)
+    if len(res) > 1 or not os.path.exists(path):
+        return res
+    # resolved to a single directory, so return list of files below it
+    if os.path.isdir(path):
+        return [os.path.join(path, p) for p in _listdir(path)]
+    # exact file match terminates this completion
+    return [path + ' ']