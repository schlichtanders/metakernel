# Copyright (c) Metakernel Development Team.
# Distributed under the terms of the Modified BSD License.

from metakernel import Magic, option


class PlotMagic(Magic):

    @option(
        '-s', '--size', action='store',
        help='Pixel size of plots, "width,height"'
    )
    @option(
        '-f', '--format', action='store', default='png',
        help='Plot format (png, svg or jpg).'
    )
    @option(
        '-b', '--backend', action='store', default='inline',
        help='Backend selection'
    )
<<<<<<< HEAD
    def line_plot(self, backend=None, size=None, format=None):
=======
    def line_plot(self, backend, size=None, format=None, resolution=96):
>>>>>>> 699a9ce6
        """
        %plot [options] backend - configure plotting for the session.

        This line magic will configure the plot settings for this
        language.

        Examples:
            %plot --backend=qt --format=png
            %plot -b inline -s 640,480

        Note: not all languages may support the %plot magic.
        """
        self.kernel.update_plot_settings(backend, size, format)
        self.kernel.handle_plot_settings()


def register_magics(kernel):
    kernel.register_magics(PlotMagic)<|MERGE_RESOLUTION|>--- conflicted
+++ resolved
@@ -18,11 +18,8 @@
         '-b', '--backend', action='store', default='inline',
         help='Backend selection'
     )
-<<<<<<< HEAD
     def line_plot(self, backend=None, size=None, format=None):
-=======
-    def line_plot(self, backend, size=None, format=None, resolution=96):
->>>>>>> 699a9ce6
+    def line_plot(self, backend=None, size=None, format=None, resolution=96):
         """
         %plot [options] backend - configure plotting for the session.
 
@@ -35,7 +32,7 @@
 
         Note: not all languages may support the %plot magic.
         """
-        self.kernel.update_plot_settings(backend, size, format)
+        self.kernel.update_plot_settings(backend, size, format, resolution)
         self.kernel.handle_plot_settings()
 
 
