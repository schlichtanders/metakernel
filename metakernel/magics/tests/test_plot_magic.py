
from metakernel.tests.utils import get_kernel


def test_plot_magic_backend():
    kernel = get_kernel()
<<<<<<< HEAD
    kernel.do_execute('%plot -b qt -f svg -s400,200', None)
    assert kernel.plot_settings['size'] == (400, 200)
    assert kernel.plot_settings['format'] == 'svg'
    assert kernel.plot_settings['backend'] == 'qt'
=======
    kernel.do_execute('%plot inline')
    assert kernel.plot_settings['backend'] == 'inline', kernel.plot_settings

def test_plot_magic_format():
    kernel = get_kernel()
    kernel.do_execute('%plot qt -f svg')
    assert kernel.plot_settings['backend'] == 'qt', kernel.plot_settings
    assert kernel.plot_settings['format'] == 'svg', kernel.plot_settings

def test_plot_magic_size():
    kernel = get_kernel()
    kernel.do_execute('%plot qt4 -s 400,200')
    assert kernel.plot_settings['size'] == (400, 200), kernel.plot_settings
    assert kernel.plot_settings['backend'] == 'qt4', kernel.plot_settings

def test_plot_magic_all():
    kernel = get_kernel()
    kernel.do_execute('%plot qt5 -f svg -s 400,200')
    assert kernel.plot_settings['size'] == (400, 200), kernel.plot_settings
    assert kernel.plot_settings['format'] == 'svg', kernel.plot_settings
    assert kernel.plot_settings['backend'] == 'qt5', kernel.plot_settings
>>>>>>> 699a9ce6
<|MERGE_RESOLUTION|>--- conflicted
+++ resolved
@@ -4,31 +4,26 @@
 
 def test_plot_magic_backend():
     kernel = get_kernel()
-<<<<<<< HEAD
     kernel.do_execute('%plot -b qt -f svg -s400,200', None)
     assert kernel.plot_settings['size'] == (400, 200)
     assert kernel.plot_settings['format'] == 'svg'
     assert kernel.plot_settings['backend'] == 'qt'
-=======
-    kernel.do_execute('%plot inline')
-    assert kernel.plot_settings['backend'] == 'inline', kernel.plot_settings
 
 def test_plot_magic_format():
     kernel = get_kernel()
-    kernel.do_execute('%plot qt -f svg')
+    kernel.do_execute('%plot -b qt -f svg')
     assert kernel.plot_settings['backend'] == 'qt', kernel.plot_settings
     assert kernel.plot_settings['format'] == 'svg', kernel.plot_settings
 
 def test_plot_magic_size():
     kernel = get_kernel()
-    kernel.do_execute('%plot qt4 -s 400,200')
+    kernel.do_execute('%plot -b qt4 -s 400,200')
     assert kernel.plot_settings['size'] == (400, 200), kernel.plot_settings
     assert kernel.plot_settings['backend'] == 'qt4', kernel.plot_settings
 
 def test_plot_magic_all():
     kernel = get_kernel()
-    kernel.do_execute('%plot qt5 -f svg -s 400,200')
+    kernel.do_execute('%plot -b qt5 -f svg -s 400,200')
     assert kernel.plot_settings['size'] == (400, 200), kernel.plot_settings
     assert kernel.plot_settings['format'] == 'svg', kernel.plot_settings
     assert kernel.plot_settings['backend'] == 'qt5', kernel.plot_settings
->>>>>>> 699a9ce6
