from __future__ import print_function
from warnings import filterwarnings
filterwarnings('ignore', module='IPython.html.widgets')

try:
    from IPython.kernel.zmq.kernelbase import Kernel
    from IPython.kernel.comm import CommManager
    from IPython.utils.path import get_ipython_dir
    from IPython.display import HTML
    from IPython.html.widgets import Widget
    from IPython.core.formatters import IPythonDisplayFormatter
except:
    # This module won't be useful without IPython
    # (other parts of metakernel may be useful)
    # but we make it loadable anyway
    Kernel = object
import os
import sys
import glob
import base64
from .config import get_history_file, get_local_magics_dir
from .parser import Parser
import imp
import inspect
import logging


def lazy_import_handle_comm_opened(*args, **kwargs):
    Widget.handle_comm_opened(*args, **kwargs)

<<<<<<< HEAD
def lazy_import_handle_comm_opened(*args, **kwargs):
    from IPython.html.widgets import Widget
    Widget.handle_comm_opened(*args, **kwargs)

=======
>>>>>>> aad09538

class MetaKernel(Kernel):

    identifier_regex = r'[^\d\W][\w\.]*'
    func_call_regex = r'([^\d\W][\w\.]*)\([^\)\()]*\Z'
    magic_prefixes = dict(magic='%', shell='!', help='?')
    help_suffix = '?'
    help_links = [
        {
            'text': "MetaKernel Magics",
            'url': "https://github.com/calysto/metakernel/blob/master/metakernel/magics/README.md",
        },
    ]
    language_info = {
        # 'mimetype': 'text/x-python',
        # 'name': 'python',
        # ------ If different from 'language':
        # 'codemirror_mode': {
        #    "version": 2,
        #    "name": "ipython"
        # }
        # 'pygments_lexer': 'language',
        # 'version'       : "x.y.z",
        # 'file_extension': '.py',
        'help_links': help_links,
    }

    def __init__(self, *args, **kwargs):
        super(MetaKernel, self).__init__(*args, **kwargs)
        if self.log is None:
            # This occurs if we call as a stand-alone kernel
            # (eg, not as a process)
            # FIXME: take care of input/output, eg StringIO
            #        make work without a session
            self.log = logging.Logger(".metakernel")
        else:
            # Write has already been set
            try:
                sys.stdout.write = self.Write
            except:
                pass  # Can't change stdout
        self.sticky_magics = {}
        self._i = None
        self._ii = None
        self._iii = None
        self._ = None
        self.__ = None
        self.___ = None
        self.max_hist_cache = 1000
        self.hist_cache = []
        self.comm_manager = CommManager(shell=None, parent=self,
                                        kernel=self)
        self.comm_manager.register_target('ipython.widget',
            lazy_import_handle_comm_opened)

        self.plot_settings = dict(backend='inline', format=None, size=None)
        self.hist_file = get_history_file(self)
        self.reload_magics()
        # provide a way to get the current instance
        self.set_variable("kernel", self)
        self.parser = Parser(self.identifier_regex, self.func_call_regex,
                             self.magic_prefixes, self.help_suffix)
        self.comm_manager = CommManager(shell=None, parent=self,
                                        kernel=self)
        self.comm_manager.register_target('ipython.widget',
                                          lazy_import_handle_comm_opened)
        comm_msg_types = ['comm_open', 'comm_msg', 'comm_close']
        for msg_type in comm_msg_types:
            self.shell_handlers[msg_type] = getattr(self.comm_manager, msg_type)
        self._ipy_formatter = IPythonDisplayFormatter()

    @classmethod
    def subkernel(cls, kernel):
        """
        Handle issues regarding making a kernel a subkernel to this
        one. Used in %parallel and %kernel.
        """
        pass

    #####################################
    # Methods which provide kernel - specific behavior

    def set_variable(self, name, value):
        """
        Set a variable to a Python-typed value.
        """
        pass

    def get_variable(self, name):
        """
        Lookup a variable name and return a Python-typed value.
        """
        pass

    def repr(self, item):
        return repr(item)

    def get_usage(self):
        return "This is a usage statement."

    def get_kernel_help_on(self, info, level=0, none_on_fail=False):
        if none_on_fail:
            return None
        else:
            return "Sorry, no help is available on '%s'." % info['code']

    def handle_plot_settings(self):
        """Handle the current plot settings"""
        pass

    def get_local_magics_dir(self):
        """
        Returns the path to local magics dir (eg ~/.ipython/metakernel/magics)
        """
        base = get_ipython_dir()
        return os.path.join(base, 'metakernel', 'magics')

    def get_completions(self, info):
        """
        Get completions from kernel based on info dict.
        """
        return []

    def do_execute_direct(self, code, silent=False):
        """
        Execute code in the kernel language.
        """
        pass

    def do_execute_file(self, filename):
        """
        Default code for running a file. Just opens the file, and sends
        the text to do_execute_direct.
        """
        code = "".join(open(filename).readlines())
        return self.do_execute_direct(code)

    def do_execute_meta(self, code):
        """
        Execute meta code in the kernel. This uses the execute infrastructure
        but allows JavaScript to talk directly to the kernel bypassing normal
        processing.

        When responding to the %%debug magic, the step and reset meta
        commands can answer with a string in the format:

        "highlight: [start_line, start_col, end_line, end_col]"

        for highlighting expressions in the frontend.
        """
        if code == "reset":
            raise Exception("This kernel does not implement this meta command")
        elif code == "stop":
            raise Exception("This kernel does not implement this meta command")
        elif code == "step":
            raise Exception("This kernel does not implement this meta command")
        elif code.startswith("inspect "):
            raise Exception("This kernel does not implement this meta command")
        else:
            raise Exception("Unknown meta command: '%s'" % code)

    def initialize_debug(self, code):
        """
        This function is used with the %%debug magic for highlighting
        lines of code, and for initializing debug functions.

        Return the empty string if highlighting is not supported.
        """
        #return "highlight: [%s, %s, %s, %s]" % (line1, col1, line2, col2)
        return ""

    def do_function_direct(self, function_name, arg):
        """
        Call a function in the kernel language with args (as a single item).
        """
        self.Error("This language does not support \"%pmap function args\".")

    def restart_kernel(self):
        """Restart the kernel"""
        pass

    ############################################
    # Implement base class methods

    def do_execute(self, code, silent=False, store_history=True, user_expressions=None,
                   allow_stdin=False):
        # Set the ability for the kernel to get standard-in:
        self._allow_stdin = allow_stdin
        # Create a default response:
        self.kernel_resp = {
            'status': 'ok',
            # The base class increments the execution count
            'execution_count': self.execution_count,
            'payload': [],
            'user_expressions': {},
        }

        # TODO: remove this when IPython fixes this
        # This happens at startup when the language is set to python
        if '_usage.page_guiref' in code:
            return self.kernel_resp

        if code and store_history:
            self.hist_cache.append(code.strip())

        if not code.strip():
            return self.kernel_resp

        info = self.parse_code(code)
        self.payload = []
        retval = None

        if info['magic'] and info['magic']['name'] == 'help':

            if info['magic']['type'] == 'line':
                level = 0
            else:
                level = 1
            text = self.get_help_on(code, level)
            self.log.debug(text)
            if text:
                self.payload = [{"data": {"text/plain": text},
                                 "start_line_number": 0,
                                 "source": "page"}]

        elif info['magic'] or self.sticky_magics:
            retval = None
            if self.sticky_magics:
                magics, code = _split_magics_code(code, self.magic_prefixes)
                code = magics + self._get_sticky_magics() + code
            stack = []
            # Handle magics:
            magic = None
            prefixes = ((self.magic_prefixes['shell'],
                         self.magic_prefixes['magic']))
            while code.startswith(prefixes):
                magic = self.get_magic(code)
                if magic is not None:
                    stack.append(magic)
                    code = magic.get_code()
                    # signal to exit, maybe error or no block
                    if not magic.evaluate:
                        break
                else:
                    break
            # Execute code, if any:
            if ((magic is None or magic.evaluate) and code.strip() != ""):
                if code.startswith("~~META~~:"):
                    retval = self.do_execute_meta(code[9:].strip())
                else:
                    retval = self.do_execute_direct(code)
            # Post-process magics:
            for magic in reversed(stack):
                retval = magic.post_process(retval)
        else:
            if code.startswith("~~META~~:"):
                retval = self.do_execute_meta(code[9:].strip())
            else:
                retval = self.do_execute_direct(code)

        self.post_execute(retval, code, silent)

        if 'payload' in self.kernel_resp:
            self.kernel_resp['payload'] = self.payload

        return self.kernel_resp

    def post_execute(self, retval, code, silent):
        # Handle in's
        self.set_variable("_iii", self._iii)
        self.set_variable("_ii", self._ii)
        self.set_variable("_i", code)
        self.set_variable("_i" + str(self.execution_count), code)
        self._iii = self._ii
        self._ii = code
        if (retval is not None):
            # --------------------------------------
            # Handle out's (only when non-null)
            self.set_variable("___", self.___)
            self.set_variable("__", self.__)
            self.set_variable("_", retval)
            self.set_variable("_" + str(self.execution_count), retval)
            self.___ = self.__
            self.__ = retval
            self.log.debug(retval)
            content = {'execution_count': self.execution_count,
                       'data': _formatter(retval, self.repr),
                       'metadata': dict()}
            if not silent:
                if isinstance(retval, Widget):
                    self.Display(retval)
                    return
                self.send_response(self.iopub_socket, 'execute_result', content)

    def do_history(self, hist_access_type, output, raw, session=None,
                   start=None, stop=None, n=None, pattern=None, unique=False):
        """
        Access history at startup.
        """
        if not self.hist_file:
            return {'history': []}
        # else:
        if not os.path.exists(self.hist_file):
            with open(self.hist_file, 'wb') as fid:
                fid.write('')
        with open(self.hist_file, 'rb') as fid:
            history = fid.read().decode('utf-8', 'replace')
        history = history.splitlines()
        history = history[:self.max_hist_cache]
        self.hist_cache = history
        history = [(None, None, h) for h in history]
        return {'history': history}

    def do_shutdown(self, restart):
        """
        Shut down the app gracefully, saving history.
        """
        if self.hist_file:
            with open(self.hist_file, 'wb') as fid:
                data = '\n'.join(self.hist_cache[-self.max_hist_cache:])
                fid.write(data.encode('utf-8'))
        if restart:
            self.Print("Restarting kernel...")
            self.reload_magics()
            self.restart_kernel()
            self.Print("Done!")
        return {'status': 'ok', 'restart': restart}

    def do_is_complete(self, code):
        """
        Given code as string, returns dictionary with 'status' representing
        whether code is ready to evaluate. Possible values for status are:

           'complete'   - ready to evaluate
           'incomplete' - not yet ready
           'invalid'    - invalid code
           'unknown'    - unknown; the default unless overridden

        Optionally, if 'status' is 'incomplete', you may indicate
        an indentation string.

        Example:

            return {'status' : 'incomplete',
                    'indent': ' ' * 4}
        """
        return {'status' : 'unknown'}

    def do_complete(self, code, cursor_pos):
        info = self.parse_code(code, 0, cursor_pos)
        content = {
            'matches': [],
            'cursor_start': info['start'],
            'cursor_end': info['end'],
            'metadata': {},
            'status': 'ok'
        }

        matches = info['path_matches']

        if info['magic']:

            # if the last line contains another magic, use that
            line_info = self.parse_code(info['line'])
            if line_info['magic']:
                info = line_info

            if info['magic']['type'] == 'line':
                magics = self.line_magics
            else:
                magics = self.cell_magics

            if info['magic']['name'] in magics:
                magic = magics[info['magic']['name']]
                info = info['magic']
                if info['type'] == 'cell' and info['code']:
                    info = self.parse_code(info['code'])
                else:
                    info = self.parse_code(info['args'])

                matches.extend(magic.get_completions(info))

            elif not info['magic']['code'] and not info['magic']['args']:
                matches = []
                for name in magics.keys():
                    if name.startswith(info['magic']['name']):
                        pre = info['magic']['prefix']
                        matches.append(pre + name)
                        info['start'] -= len(pre)
                        info['full_obj'] = pre + info['full_obj']
                        info['obj'] = pre + info['obj']

        else:
            matches.extend(self.get_completions(info))

        if info['full_obj'] and len(info['full_obj']) > len(info['obj']):
            new_list = [m for m in matches if m.startswith(info['full_obj'])]
            if new_list:
                content['cursor_end'] = (content['cursor_end'] +
                                         len(info['full_obj']) -
                                         len(info['obj']))
                matches = new_list

        content["matches"] = sorted(matches)

        return content

    def do_inspect(self, code, cursor_pos, detail_level=0):
        # Object introspection
        if cursor_pos > len(code):
            return

        content = {'status': 'aborted', 'data': {}, 'found': False}
        docstring = self.get_help_on(code, detail_level, none_on_fail=True,
             cursor_pos=cursor_pos)

        if docstring:
            content["data"] = {"text/plain": docstring}
            content["status"] = "ok"
            content["found"] = True
            self.log.debug(docstring)

        return content

    ##############################
    # Private API and methods not likely to be overridden

    def reload_magics(self):
        self.line_magics = {}
        self.cell_magics = {}

        # get base magic files and those relative to the current class
        # directory
        magic_files = []
        # Make a metakernel/magics if it doesn't exist:
        local_magics_dir = get_local_magics_dir()
        # Search all of the places there could be magics:
        paths = [os.path.join(os.path.dirname(os.path.abspath(__file__)), "magics"),
                 os.path.join(
                     os.path.dirname(os.path.abspath(inspect.getfile(self.__class__))), "magics"),
                 local_magics_dir]
        for magic_dir in paths:
            sys.path.append(magic_dir)
            magic_files.extend(glob.glob(os.path.join(magic_dir, "*.py")))

        for magic in magic_files:
            basename = os.path.basename(magic)
            if basename == "__init__.py":
                continue
            try:
                module = __import__(os.path.splitext(basename)[0])
                imp.reload(module)
                module.register_magics(self)
            except Exception as e:
                self.log.error("Can't load '%s': error: %s" % (magic, e))

    def register_magics(self, magic_klass):
        magic = magic_klass(self)
        line_magics = magic.get_magics('line')
        cell_magics = magic.get_magics('cell')
        for name in line_magics:
            self.line_magics[name] = magic
        for name in cell_magics:
            self.cell_magics[name] = magic

    def Display(self, *args):
        for message in args:
            if isinstance(message, HTML):
                self.send_response(self.iopub_socket, 'clear_output',
                                   {'wait': True})
            if isinstance(message, Widget):
                self.log.debug('Display Widget')
                self._ipy_formatter(message)
            else:
                self.log.debug('Display Data')
                self.send_response(self.iopub_socket, 'display_data',
                                   {'data': _formatter(message, self.repr),
                                    'metadata': dict()})

    def Print(self, *args, **kwargs):
        end = kwargs["end"] if ("end" in kwargs) else "\n"
        message = ""
        for item in args:
            if isinstance(item, Widget):
                self.Display(item)
            else:
                if message:
                    message += " "
                message += str(item)
        message += end
        stream_content = {
            'name': 'stdout', 'text': message, 'metadata': dict()}
        self.log.debug('Print: %s' % message)
        self.send_response(self.iopub_socket, 'stream', stream_content)

    def Write(self, message):
        stream_content = {
            'name': 'stdout', 'text': message, 'metadata': dict()}
        self.log.debug('Write: %s' % message)
        self.send_response(self.iopub_socket, 'stream', stream_content)

    def Error(self, *args, **kwargs):
        end = kwargs["end"] if ("end" in kwargs) else "\n"
        message = " ".join([str(a) for a in args]) + end
        self.log.debug('Error: %s' % message)
        stream_content = {
            'name': 'stderr', 'text': message, 'metadata': dict()}
        self.send_response(self.iopub_socket, 'stream', stream_content)

    def update_plot_settings(self, backend, size, format):
        """Update the default plot settings for the kernel."""
        self.plot_settings['backend'] = backend
        size = size or self.plot_settings['size']
        self.plot_settings['size'] = size
        format = format or self.plot_settings['format']
        self.plot_settings['format'] = format

    def get_magic(self, text):
        # if first line matches a magic,
        # call magic.call_magic() and return magic object
        info = self.parse_code(text)
        magic = self.line_magics['magic']
        return magic.get_magic(info)

    def get_help_on(self, expr, level=0, none_on_fail=False,
            cursor_pos=-1):
        help_magic = self.line_magics['help']
        return help_magic.get_help_on(expr, level, none_on_fail, cursor_pos)

    def parse_code(self, code, cursor_start=0, cursor_end=-1):
        return self.parser.parse_code(code, cursor_start, cursor_end)

    def _get_sticky_magics(self):
        retval = ""
        for key in self.sticky_magics:
            retval += (key + " " +
                       " ".join(self.sticky_magics[key])).strip() + "\n"
        return retval


def _split_magics_code(code, prefixes):
    lines = code.split("\n")
    ret_magics = []
    ret_code = []
    index = 0
    shell = prefixes['shell']
    magic = prefixes['magic']
    while index < len(lines) and lines[index].startswith((shell, magic)):
        ret_magics.append(lines[index])
        index += 1
    while index < len(lines):
        ret_code.append(lines[index])
        index += 1
    ret_magics_str = "\n".join(ret_magics)
    if ret_magics_str:
        ret_magics_str += "\n"
    ret_code_str = "\n".join(ret_code)
    if ret_code_str:
        ret_code_str += "\n"
    return (ret_magics_str, ret_code_str)


def _formatter(data, repr_func):
    retval = {}
    retval["text/plain"] = repr_func(data)

    base64_lut = [("_repr_png_", "image/png"),
                  ("_repr_jpeg_", "image/jpeg")]

    for (attr, mimetype) in base64_lut:
        obj = getattr(data, attr, None)
        if obj:
            retval[mimetype] = base64.encodestring(obj)

    lut = [("_repr_html_", "text/html"),
           ("_repr_markdown_", "text/markdown"),
           ("_repr_html_", "text/html"),
           ("_repr_svg_", "image/svg+xml"),
           ("_repr_latex_", "text/latex"),
           ("_repr_json_", "application/json"),
           ("_repr_javascript_", "application/javascript"),
           ("_repr_pdf_", "application/pdf")]

    for (attr, mimetype) in lut:
        obj = getattr(data, attr, None)
        if obj:
            try:
                retval[mimetype] = obj()
            except:
                pass # maybe a class, not instance
    return retval<|MERGE_RESOLUTION|>--- conflicted
+++ resolved
@@ -28,13 +28,6 @@
 def lazy_import_handle_comm_opened(*args, **kwargs):
     Widget.handle_comm_opened(*args, **kwargs)
 
-<<<<<<< HEAD
-def lazy_import_handle_comm_opened(*args, **kwargs):
-    from IPython.html.widgets import Widget
-    Widget.handle_comm_opened(*args, **kwargs)
-
-=======
->>>>>>> aad09538
 
 class MetaKernel(Kernel):
 
